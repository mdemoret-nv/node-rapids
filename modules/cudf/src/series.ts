// Copyright (c) 2020-2021, NVIDIA CORPORATION.
//
// Licensed under the Apache License, Version 2.0 (the "License");
// you may not use this file except in compliance with the License.
// You may obtain a copy of the License at
//
//     http://www.apache.org/licenses/LICENSE-2.0
//
// Unless required by applicable law or agreed to in writing, software
// distributed under the License is distributed on an "AS IS" BASIS,
// WITHOUT WARRANTIES OR CONDITIONS OF ANY KIND, either express or implied.
// See the License for the specific language governing permissions and
// limitations under the License.

import {MemoryData} from '@nvidia/cuda';
import {DeviceBuffer} from '@nvidia/rmm';
import {RecordBatchReader, Table as ArrowTable, Vector} from 'apache-arrow';
import {VectorType} from 'apache-arrow/interfaces';

import {Column, ColumnProps} from './column';
import {fromArrow} from './column/from_arrow';
import {DataFrame} from './data_frame';
import {Scalar} from './scalar';
import {Table} from './table';
<<<<<<< HEAD
import {
  Bool8,
  CommonType,
  CUDFToArrowType,
  DataType,
  Float64,
  Int64,
  NullOrder,
  Numeric
} from './types';
=======
import {Bool8, CUDFToArrowType, DataType, Integral, NullOrder} from './types';
>>>>>>> 054a6ffd

export interface Series {
  getChild(index: number): Series;
  setNullCount(nullCount: number): void;
  setNullMask(mask: DeviceBuffer, nullCount?: number): void;
}

export type SeriesProps<T extends DataType = any> = {
  type: T,
  data?: DeviceBuffer|MemoryData|null,
  offset?: number,
  length?: number,
  nullCount?: number,
  nullMask?: DeviceBuffer|MemoryData|null,
  children?: ReadonlyArray<Series>|null
};

/**
 * One-dimensional GPU array
 */
export class Series<T extends DataType = any> {
  /*private*/ _data: Column<T>;

  constructor(value: SeriesProps<T>|Column<T>|Vector<CUDFToArrowType<T>>) {
    if (value instanceof Column) {
      this._data = value;
    } else if (value instanceof Vector) {
      this._data = fromArrow(value);
    } else {
      const props: ColumnProps = {
        type: value.type.id,
        data: value.data,
        offset: value.offset,
        length: value.length,
        nullCount: value.nullCount,
        nullMask: value.nullMask,
      };
      if (value.children != null) {
        props.children = value.children.map((item: Series) => item._data);
      }
      this._data = new Column<T>(props);
    }
  }

  /**
   * The data type of elements in the underlying data.
   */
  get type() { return this._data.type; }

  /**
   * The GPU buffer for the null-mask
   */
  get mask() { return this._data.mask; }

  /**
   * The number of elements in the underlying data.
   */
  get length() { return this._data.length; }

  /**
   * Whether a null-mask is needed
   */
  get nullable() { return this._data.nullable; }

  /**
   * Whether the Series contains null values.
   */
  get hasNulls() { return this._data.hasNulls; }

  /**
   * Number of null values
   */
  get nullCount() { return this._data.nullCount; }

  /**
   * The number of child columns
   */
  get numChildren() { return this._data.numChildren; }

  /**
   * Return a seb-selection of the Series from the specified indices
   *
   * @param selection
   */
  gather<R extends Integral>(selection: Series<R>) {
    return new Series<T>(this._data.gather(selection._data));
  }

  /**
   * Return a seb-selection of the Series from the specified boolean mask
   *
   * @param mask
   */
  filter(mask: Series<Bool8>) { return new Series<T>(this._data.gather(mask._data)); }

  /**
   * Return a child at the specified index to host memory
   *
   * @param index
   */
  getChild(index: number) { return new Series(this._data.getChild(index)); }

  /**
   * Return a value at the specified index to host memory
   *
   * @param index
   */
  getValue(index: number) { return this._data.getValue(index); }

  // setValue(index: number, value?: this[0] | null);

  /**
   * Copy the underlygin device memory to host, and return an Iterator of the values.
   */
  [Symbol.iterator]() { return this.toArrow()[Symbol.iterator](); }

  /**
   *
   * @param mask The null-mask. Valid values are marked as 1; otherwise 0. The
   * mask bit given the data index idx is computed as:
   * ```
   * (mask[idx // 8] >> (idx % 8)) & 1
   * ```
   * @param nullCount The number of null values. If None, it is calculated
   * automatically.
   */
  setNullMask(mask: DeviceBuffer, nullCount?: number) { this._data.setNullMask(mask, nullCount); }

  /**
   * Convert a column to an Arrow vector in host memory
   */
  toArrow(): VectorType<CUDFToArrowType<T>> {
    const reader = RecordBatchReader.from(new Table({columns: [this._data]}).toArrow([[0]]));
    const column = new ArrowTable(reader.schema, [...reader]).getColumnAt<CUDFToArrowType<T>>(0);
    // eslint-disable-next-line @typescript-eslint/no-non-null-assertion
    return column!.chunks[0] as VectorType<CUDFToArrowType<T>>;
  }

  /**
   * Generate an ordering that sorts the Series in a specified way
   *
   * @param ascending whether to sort ascending (true) or descending (false)
   * @param null_order whether nulls should sort before or after other values
   *
   * @returns Series containting the permutation indices for the desired sort order
   */
  orderBy(ascending = true, null_order: NullOrder = NullOrder.BEFORE) {
    return new DataFrame({"col": this}).orderBy({"col": {ascending, null_order}});
  }

  /**
   * Generate a new Series that is sorted in a specified way
   *
   * @param ascending whether to sort ascending (true) or descending (false)
   *   Default: true
   * @param null_order whether nulls should sort before or after other values
   *   Default: BEFORE
   *
   * @returns Sorted values
   */
  sortValues(ascending = true, null_order: NullOrder = NullOrder.BEFORE) {
    return this.gather(this.orderBy(ascending, null_order));
  }

  /**
   * Perform a 'add' binary operation between this Series and another Series or scalar value.
   *
   * @param rhs The other Series or Scalar to compare with this Column
   * @returns A Series of a common numeric type with the results of the binary operation.
   */
  add(rhs: bigint): Series<Int64>;
  add(rhs: number): Series<Float64>;
  add<R extends Numeric>(rhs: Scalar<R>): Series<CommonType<T, R>>;
  add<R extends Numeric>(rhs: Series<R>): Series<CommonType<T, R>>;
  add<R extends Numeric>(rhs: bigint|number|Scalar<R>|Series<R>) {
    switch (typeof rhs) {
      case 'bigint': return new Series(this._data.add(rhs));
      case 'number': return new Series(this._data.add(rhs));
      default: break;
    }
    return rhs instanceof Scalar ? new Series(this._data.add(rhs))
                                 : new Series(this._data.add(rhs._data));
  }

  /**
   * Perform a 'sub' binary operation between this Series and another Series or scalar value.
   *
   * @param rhs The other Series or Scalar to compare with this Column
   * @returns A Series of a common numeric type with the results of the binary operation.
   */
  sub(rhs: bigint): Series<Int64>;
  sub(rhs: number): Series<Float64>;
  sub<R extends Numeric>(rhs: Scalar<R>): Series<CommonType<T, R>>;
  sub<R extends Numeric>(rhs: Series<R>): Series<CommonType<T, R>>;
  sub<R extends Numeric>(rhs: bigint|number|Scalar<R>|Series<R>) {
    switch (typeof rhs) {
      case 'bigint': return new Series(this._data.sub(rhs));
      case 'number': return new Series(this._data.sub(rhs));
      default: break;
    }
    return rhs instanceof Scalar ? new Series(this._data.sub(rhs))
                                 : new Series(this._data.sub(rhs._data));
  }

  /**
   * Multiply this Column and another Series or scalar value.
   *
   * @param rhs The other Series or Scalar to compare with this Column
   * @returns A Series of a common numeric type with the results of the binary operation.
   */
  mul(rhs: bigint): Series<Int64>;
  mul(rhs: number): Series<Float64>;
  mul<R extends Numeric>(rhs: Scalar<R>): Series<CommonType<T, R>>;
  mul<R extends Numeric>(rhs: Series<R>): Series<CommonType<T, R>>;
  mul<R extends Numeric>(rhs: bigint|number|Scalar<R>|Series<R>) {
    switch (typeof rhs) {
      case 'bigint': return new Series(this._data.mul(rhs));
      case 'number': return new Series(this._data.mul(rhs));
      default: break;
    }
    return rhs instanceof Scalar ? new Series(this._data.mul(rhs))
                                 : new Series(this._data.mul(rhs._data));
  }

  /**
   * Divide this Column and another Series or scalar value.
   *
   * @param rhs The other Series or Scalar to compare with this Column
   * @returns A Series of a common numeric type with the results of the binary operation.
   */
  div(rhs: bigint): Series<Int64>;
  div(rhs: number): Series<Float64>;
  div<R extends Numeric>(rhs: Scalar<R>): Series<CommonType<T, R>>;
  div<R extends Numeric>(rhs: Series<R>): Series<CommonType<T, R>>;
  div<R extends Numeric>(rhs: bigint|number|Scalar<R>|Series<R>) {
    switch (typeof rhs) {
      case 'bigint': return new Series(this._data.div(rhs));
      case 'number': return new Series(this._data.div(rhs));
      default: break;
    }
    return rhs instanceof Scalar ? new Series(this._data.div(rhs))
                                 : new Series(this._data.div(rhs._data));
  }

  /**
   * True-divide this Column and another Series or scalar value.
   *
   * @param rhs The other Series or Scalar to compare with this Column
   * @returns A Series of a common numeric type with the results of the binary operation.
   */
  true_div(rhs: bigint): Series<Int64>;
  true_div(rhs: number): Series<Float64>;
  true_div<R extends Numeric>(rhs: Scalar<R>): Series<CommonType<T, R>>;
  true_div<R extends Numeric>(rhs: Series<R>): Series<CommonType<T, R>>;
  true_div<R extends Numeric>(rhs: bigint|number|Scalar<R>|Series<R>) {
    switch (typeof rhs) {
      case 'bigint': return new Series(this._data.true_div(rhs));
      case 'number': return new Series(this._data.true_div(rhs));
      default: break;
    }
    return rhs instanceof Scalar ? new Series(this._data.true_div(rhs))
                                 : new Series(this._data.true_div(rhs._data));
  }

  /**
   * Floor-divide this Column and another Series or scalar value.
   *
   * @param rhs The other Series or Scalar to compare with this Column
   * @returns A Series of a common numeric type with the results of the binary operation.
   */
  floor_div(rhs: bigint): Series<Int64>;
  floor_div(rhs: number): Series<Float64>;
  floor_div<R extends Numeric>(rhs: Scalar<R>): Series<CommonType<T, R>>;
  floor_div<R extends Numeric>(rhs: Series<R>): Series<CommonType<T, R>>;
  floor_div<R extends Numeric>(rhs: bigint|number|Scalar<R>|Series<R>) {
    switch (typeof rhs) {
      case 'bigint': return new Series(this._data.floor_div(rhs));
      case 'number': return new Series(this._data.floor_div(rhs));
      default: break;
    }
    return rhs instanceof Scalar ? new Series(this._data.floor_div(rhs))
                                 : new Series(this._data.floor_div(rhs._data));
  }

  /**
   * Modulo this Column and another Series or scalar value.
   *
   * @param rhs The other Series or Scalar to compare with this Column
   * @returns A Series of a common numeric type with the results of the binary operation.
   */
  mod(rhs: bigint): Series<Int64>;
  mod(rhs: number): Series<Float64>;
  mod<R extends Numeric>(rhs: Scalar<R>): Series<CommonType<T, R>>;
  mod<R extends Numeric>(rhs: Series<R>): Series<CommonType<T, R>>;
  mod<R extends Numeric>(rhs: bigint|number|Scalar<R>|Series<R>) {
    switch (typeof rhs) {
      case 'bigint': return new Series(this._data.mod(rhs));
      case 'number': return new Series(this._data.mod(rhs));
      default: break;
    }
    return rhs instanceof Scalar ? new Series(this._data.mod(rhs))
                                 : new Series(this._data.mod(rhs._data));
  }

  /**
   * Power this Column and another Series or scalar value.
   *
   * @param rhs The other Series or Scalar to compare with this Column
   * @returns A Series of a common numeric type with the results of the binary operation.
   */
  pow(rhs: bigint): Series<Int64>;
  pow(rhs: number): Series<Float64>;
  pow<R extends Numeric>(rhs: Scalar<R>): Series<CommonType<T, R>>;
  pow<R extends Numeric>(rhs: Series<R>): Series<CommonType<T, R>>;
  pow<R extends Numeric>(rhs: bigint|number|Scalar<R>|Series<R>) {
    switch (typeof rhs) {
      case 'bigint': return new Series(this._data.pow(rhs));
      case 'number': return new Series(this._data.pow(rhs));
      default: break;
    }
    return rhs instanceof Scalar ? new Series(this._data.pow(rhs))
                                 : new Series(this._data.pow(rhs._data));
  }

  /**
   * Perform the binary `==` operation between this Series and another Series or scalar value.
   *
   * @rhs The other Series or scalar to compare with this column.
   * @returns A Series of booleans with the comparison result.
   */
  eq(rhs: bigint): Series<Bool8>;
  eq(rhs: number): Series<Bool8>;
  eq<R extends Numeric>(rhs: Scalar<R>): Series<Bool8>;
  eq<R extends Numeric>(rhs: Series<R>): Series<Bool8>;
  eq<R extends Numeric>(rhs: bigint|number|Scalar<R>|Series<R>) {
    switch (typeof rhs) {
      case 'bigint': return new Series(this._data.eq(rhs));
      case 'number': return new Series(this._data.eq(rhs));
      default: break;
    }
    return rhs instanceof Scalar ? new Series(this._data.eq(rhs))
                                 : new Series(this._data.eq(rhs._data));
  }

  /**
   * Perform the binary `!=` operation between this Series and another Series or scalar value.
   *
   * @rhs The other Series or scalar to compare with this column.
   * @returns A Series of booleans with the comparison result.
   */
  ne(rhs: bigint): Series<Bool8>;
  ne(rhs: number): Series<Bool8>;
  ne<R extends Numeric>(rhs: Scalar<R>): Series<Bool8>;
  ne<R extends Numeric>(rhs: Series<R>): Series<Bool8>;
  ne<R extends Numeric>(rhs: bigint|number|Scalar<R>|Series<R>) {
    switch (typeof rhs) {
      case 'bigint': return new Series(this._data.ne(rhs));
      case 'number': return new Series(this._data.ne(rhs));
      default: break;
    }
    return rhs instanceof Scalar ? new Series(this._data.ne(rhs))
                                 : new Series(this._data.ne(rhs._data));
  }

  /**
   * Perform the binary `<` operation between this Series and another Series or scalar value.
   *
   * @rhs The other Series or scalar to compare with this column.
   * @returns A Series of booleans with the comparison result.
   */
  lt(rhs: bigint): Series<Bool8>;
  lt(rhs: number): Series<Bool8>;
  lt<R extends Numeric>(rhs: Scalar<R>): Series<Bool8>;
  lt<R extends Numeric>(rhs: Series<R>): Series<Bool8>;
  lt<R extends Numeric>(rhs: bigint|number|Scalar<R>|Series<R>) {
    switch (typeof rhs) {
      case 'bigint': return new Series(this._data.lt(rhs));
      case 'number': return new Series(this._data.lt(rhs));
      default: break;
    }
    return rhs instanceof Scalar ? new Series(this._data.lt(rhs))
                                 : new Series(this._data.lt(rhs._data));
  }

  /**
   * Perform the binary `<=` operation between this Series and another Series or scalar value.
   *
   * @rhs The other Series or scalar to compare with this column.
   * @returns A Series of booleans with the comparison result.
   */
  le(rhs: bigint): Series<Bool8>;
  le(rhs: number): Series<Bool8>;
  le<R extends Numeric>(rhs: Scalar<R>): Series<Bool8>;
  le<R extends Numeric>(rhs: Series<R>): Series<Bool8>;
  le<R extends Numeric>(rhs: bigint|number|Scalar<R>|Series<R>) {
    switch (typeof rhs) {
      case 'bigint': return new Series(this._data.le(rhs));
      case 'number': return new Series(this._data.le(rhs));
      default: break;
    }
    return rhs instanceof Scalar ? new Series(this._data.le(rhs))
                                 : new Series(this._data.le(rhs._data));
  }

  /**
   * Perform the binary `>` operation between this Series and another Series or scalar value.
   *
   * @rhs The other Series or scalar to compare with this column.
   * @returns A Series of booleans with the comparison result.
   */
  gt(rhs: bigint): Series<Bool8>;
  gt(rhs: number): Series<Bool8>;
  gt<R extends Numeric>(rhs: Scalar<R>): Series<Bool8>;
  gt<R extends Numeric>(rhs: Series<R>): Series<Bool8>;
  gt<R extends Numeric>(rhs: bigint|number|Scalar<R>|Series<R>) {
    switch (typeof rhs) {
      case 'bigint': return new Series(this._data.gt(rhs));
      case 'number': return new Series(this._data.gt(rhs));
      default: break;
    }
    return rhs instanceof Scalar ? new Series(this._data.gt(rhs))
                                 : new Series(this._data.gt(rhs._data));
  }

  /**
   * Perform the binary `>=` operation between this Series and another Series or scalar value.
   *
   * @rhs The other Series or scalar to compare with this column.
   * @returns A Series of booleans with the comparison result.
   */
  ge(rhs: bigint): Series<Bool8>;
  ge(rhs: number): Series<Bool8>;
  ge<R extends Numeric>(rhs: Scalar<R>): Series<Bool8>;
  ge<R extends Numeric>(rhs: Series<R>): Series<Bool8>;
  ge<R extends Numeric>(rhs: bigint|number|Scalar<R>|Series<R>) {
    switch (typeof rhs) {
      case 'bigint': return new Series(this._data.ge(rhs));
      case 'number': return new Series(this._data.ge(rhs));
      default: break;
    }
    return rhs instanceof Scalar ? new Series(this._data.ge(rhs))
                                 : new Series(this._data.ge(rhs._data));
  }

  /**
   * Perform a binary `&` operation between this Series and another Series or scalar value.
   * @param rhs The other Series or scalar to use.
   * @returns A Series of a common numeric type with the results of the binary operation.
   */
  bitwise_and(rhs: bigint): Series<Int64>;
  bitwise_and(rhs: number): Series<Float64>;
  bitwise_and<R extends Numeric>(rhs: Scalar<R>): Series<CommonType<T, R>>;
  bitwise_and<R extends Numeric>(rhs: Series<R>): Series<CommonType<T, R>>;
  bitwise_and<R extends Numeric>(rhs: bigint|number|Scalar<R>|Series<R>) {
    switch (typeof rhs) {
      case 'bigint': return new Series(this._data.bitwise_and(rhs));
      case 'number': return new Series(this._data.bitwise_and(rhs));
      default: break;
    }
    return rhs instanceof Scalar ? new Series(this._data.bitwise_and(rhs))
                                 : new Series(this._data.bitwise_and(rhs._data));
  }

  /**
   * Perform a binary `|` operation between this Series and another Series or scalar value.
   * @param rhs The other Series or scalar to use.
   * @returns A Series of a common numeric type with the results of the binary operation.
   */
  bitwise_or(rhs: bigint): Series<Int64>;
  bitwise_or(rhs: number): Series<Float64>;
  bitwise_or<R extends Numeric>(rhs: Scalar<R>): Series<CommonType<T, R>>;
  bitwise_or<R extends Numeric>(rhs: Series<R>): Series<CommonType<T, R>>;
  bitwise_or<R extends Numeric>(rhs: bigint|number|Scalar<R>|Series<R>) {
    switch (typeof rhs) {
      case 'bigint': return new Series(this._data.bitwise_or(rhs));
      case 'number': return new Series(this._data.bitwise_or(rhs));
      default: break;
    }
    return rhs instanceof Scalar ? new Series(this._data.bitwise_or(rhs))
                                 : new Series(this._data.bitwise_or(rhs._data));
  }

  /**
   * Perform a binary `^` operation between this Series and another Series or scalar value.
   * @param rhs The other Series or scalar to use.
   * @returns A Series of a common numeric type with the results of the binary operation.
   */
  bitwise_xor(rhs: bigint): Series<Int64>;
  bitwise_xor(rhs: number): Series<Float64>;
  bitwise_xor<R extends Numeric>(rhs: Scalar<R>): Series<CommonType<T, R>>;
  bitwise_xor<R extends Numeric>(rhs: Series<R>): Series<CommonType<T, R>>;
  bitwise_xor<R extends Numeric>(rhs: bigint|number|Scalar<R>|Series<R>) {
    switch (typeof rhs) {
      case 'bigint': return new Series(this._data.bitwise_xor(rhs));
      case 'number': return new Series(this._data.bitwise_xor(rhs));
      default: break;
    }
    return rhs instanceof Scalar ? new Series(this._data.bitwise_xor(rhs))
                                 : new Series(this._data.bitwise_xor(rhs._data));
  }

  /**
   * Perform a binary `&&` operation between this Series and another Series or scalar value.
   * @param rhs The other Series or scalar to use.
   * @returns A Series of a common numeric type with the results of the binary operation.
   */
  logical_and(rhs: bigint): Series<Int64>;
  logical_and(rhs: number): Series<Float64>;
  logical_and<R extends Numeric>(rhs: Scalar<R>): Series<CommonType<T, R>>;
  logical_and<R extends Numeric>(rhs: Series<R>): Series<CommonType<T, R>>;
  logical_and<R extends Numeric>(rhs: bigint|number|Scalar<R>|Series<R>) {
    switch (typeof rhs) {
      case 'bigint': return new Series(this._data.logical_and(rhs));
      case 'number': return new Series(this._data.logical_and(rhs));
      default: break;
    }
    return rhs instanceof Scalar ? new Series(this._data.logical_and(rhs))
                                 : new Series(this._data.logical_and(rhs._data));
  }

  /**
   * Perform a binary `&&` operation between this Series and another Series or scalar value.
   * @param rhs The other Series or scalar to use.
   * @returns A Series of a common numeric type with the results of the binary operation.
   */
  logical_or(rhs: bigint): Series<Int64>;
  logical_or(rhs: number): Series<Float64>;
  logical_or<R extends Numeric>(rhs: Scalar<R>): Series<CommonType<T, R>>;
  logical_or<R extends Numeric>(rhs: Series<R>): Series<CommonType<T, R>>;
  logical_or<R extends Numeric>(rhs: bigint|number|Scalar<R>|Series<R>) {
    switch (typeof rhs) {
      case 'bigint': return new Series(this._data.logical_or(rhs));
      case 'number': return new Series(this._data.logical_or(rhs));
      default: break;
    }
    return rhs instanceof Scalar ? new Series(this._data.logical_or(rhs))
                                 : new Series(this._data.logical_or(rhs._data));
  }

  /**
   * Perform a binary `coalesce` operation between this Series and another Series or scalar value.
   * @param rhs The other Series or scalar to use.
   * @returns A Series of a common numeric type with the results of the binary operation.
   */
  coalesce(rhs: bigint): Series<Int64>;
  coalesce(rhs: number): Series<Float64>;
  coalesce<R extends Numeric>(rhs: Scalar<R>): Series<CommonType<T, R>>;
  coalesce<R extends Numeric>(rhs: Series<R>): Series<CommonType<T, R>>;
  coalesce<R extends Numeric>(rhs: bigint|number|Scalar<R>|Series<R>) {
    switch (typeof rhs) {
      case 'bigint': return new Series(this._data.coalesce(rhs));
      case 'number': return new Series(this._data.coalesce(rhs));
      default: break;
    }
    return rhs instanceof Scalar ? new Series(this._data.coalesce(rhs))
                                 : new Series(this._data.coalesce(rhs._data));
  }

  /**
   * Perform a binary `<<` operation between this Series and another Series or scalar value.
   * @param rhs The other Series or scalar to use.
   * @returns A Series of a common numeric type with the results of the binary operation.
   */
  shift_left(rhs: bigint): Series<Int64>;
  shift_left(rhs: number): Series<Float64>;
  shift_left<R extends Numeric>(rhs: Scalar<R>): Series<CommonType<T, R>>;
  shift_left<R extends Numeric>(rhs: Series<R>): Series<CommonType<T, R>>;
  shift_left<R extends Numeric>(rhs: bigint|number|Scalar<R>|Series<R>) {
    switch (typeof rhs) {
      case 'bigint': return new Series(this._data.shift_left(rhs));
      case 'number': return new Series(this._data.shift_left(rhs));
      default: break;
    }
    return rhs instanceof Scalar ? new Series(this._data.shift_left(rhs))
                                 : new Series(this._data.shift_left(rhs._data));
  }

  /**
   * Perform a binary `>>` operation between this Series and another Series or scalar
   * value.
   * @param rhs The other Series or scalar to use.
   * @returns A Series of a common numeric type with the results of the binary operation.
   */
  shift_right(rhs: bigint): Series<Int64>;
  shift_right(rhs: number): Series<Float64>;
  shift_right<R extends Numeric>(rhs: Scalar<R>): Series<CommonType<T, R>>;
  shift_right<R extends Numeric>(rhs: Series<R>): Series<CommonType<T, R>>;
  shift_right<R extends Numeric>(rhs: bigint|number|Scalar<R>|Series<R>) {
    switch (typeof rhs) {
      case 'bigint': return new Series(this._data.shift_right(rhs));
      case 'number': return new Series(this._data.shift_right(rhs));
      default: break;
    }
    return rhs instanceof Scalar ? new Series(this._data.shift_right(rhs))
                                 : new Series(this._data.shift_right(rhs._data));
  }

  /**
   * Perform a binary `shift_right_unsigned` operation between this Series and another Series or
   * scalar value.
   * @param rhs The other Series or scalar to use.
   * @returns A Series of a common numeric type with the results of the binary operation.
   */
  shift_right_unsigned(rhs: bigint): Series<Int64>;
  shift_right_unsigned(rhs: number): Series<Float64>;
  shift_right_unsigned<R extends Numeric>(rhs: Scalar<R>): Series<CommonType<T, R>>;
  shift_right_unsigned<R extends Numeric>(rhs: Series<R>): Series<CommonType<T, R>>;
  shift_right_unsigned<R extends Numeric>(rhs: bigint|number|Scalar<R>|Series<R>) {
    switch (typeof rhs) {
      case 'bigint': return new Series(this._data.shift_right_unsigned(rhs));
      case 'number': return new Series(this._data.shift_right_unsigned(rhs));
      default: break;
    }
    return rhs instanceof Scalar ? new Series(this._data.shift_right_unsigned(rhs))
                                 : new Series(this._data.shift_right_unsigned(rhs._data));
  }

  /**
   * Perform a binary `log_base` operation between this Series and another Series or scalar value.
   * @param rhs The other Series or scalar to use.
   * @returns A Series of a common numeric type with the results of the binary operation.
   */
  log_base(rhs: bigint): Series<Int64>;
  log_base(rhs: number): Series<Float64>;
  log_base<R extends Numeric>(rhs: Scalar<R>): Series<CommonType<T, R>>;
  log_base<R extends Numeric>(rhs: Series<R>): Series<CommonType<T, R>>;
  log_base<R extends Numeric>(rhs: bigint|number|Scalar<R>|Series<R>) {
    switch (typeof rhs) {
      case 'bigint': return new Series(this._data.log_base(rhs));
      case 'number': return new Series(this._data.log_base(rhs));
      default: break;
    }
    return rhs instanceof Scalar ? new Series(this._data.log_base(rhs))
                                 : new Series(this._data.log_base(rhs._data));
  }

  /**
   * Perform a binary `atan2` operation between this Series and another Series or scalar value.
   * @param rhs The other Series or scalar to use.
   * @returns A Series of a common numeric type with the results of the binary operation.
   */
  atan2(rhs: bigint): Series<Int64>;
  atan2(rhs: number): Series<Float64>;
  atan2<R extends Numeric>(rhs: Scalar<R>): Series<CommonType<T, R>>;
  atan2<R extends Numeric>(rhs: Series<R>): Series<CommonType<T, R>>;
  atan2<R extends Numeric>(rhs: bigint|number|Scalar<R>|Series<R>) {
    switch (typeof rhs) {
      case 'bigint': return new Series(this._data.atan2(rhs));
      case 'number': return new Series(this._data.atan2(rhs));
      default: break;
    }
    return rhs instanceof Scalar ? new Series(this._data.atan2(rhs))
                                 : new Series(this._data.atan2(rhs._data));
  }

  /**
   * Perform a binary `null_equals` operation between this Series and another Series or scalar
   * value.
   * @param rhs The other Series or scalar to use.
   * @returns A Series of a common numeric type with the results of the binary operation.
   */
  null_equals(rhs: bigint): Series<Bool8>;
  null_equals(rhs: number): Series<Bool8>;
  null_equals<R extends Numeric>(rhs: Scalar<R>): Series<Bool8>;
  null_equals<R extends Numeric>(rhs: Series<R>): Series<Bool8>;
  null_equals<R extends Numeric>(rhs: bigint|number|Scalar<R>|Series<R>) {
    switch (typeof rhs) {
      case 'bigint': return new Series(this._data.null_equals(rhs));
      case 'number': return new Series(this._data.null_equals(rhs));
      default: break;
    }
    return rhs instanceof Scalar ? new Series(this._data.null_equals(rhs))
                                 : new Series(this._data.null_equals(rhs._data));
  }

  /**
   * Perform a binary `null_max` operation between this Series and another Series or scalar value.
   * @param rhs The other Series or scalar to use.
   * @returns A Series of a common numeric type with the results of the binary operation.
   */
  null_max(rhs: bigint): Series<Int64>;
  null_max(rhs: number): Series<Float64>;
  null_max<R extends Numeric>(rhs: Scalar<R>): Series<CommonType<T, R>>;
  null_max<R extends Numeric>(rhs: Series<R>): Series<CommonType<T, R>>;
  null_max<R extends Numeric>(rhs: bigint|number|Scalar<R>|Series<R>) {
    switch (typeof rhs) {
      case 'bigint': return new Series(this._data.null_max(rhs));
      case 'number': return new Series(this._data.null_max(rhs));
      default: break;
    }
    return rhs instanceof Scalar ? new Series(this._data.null_max(rhs))
                                 : new Series(this._data.null_max(rhs._data));
  }

  /**
   * Perform a binary `null_min` operation between this Series and another Series or scalar value.
   * @param rhs The other Series or scalar to use.
   * @returns A Series of a common numeric type with the results of the binary operation.
   */
  null_min(rhs: bigint): Series<Int64>;
  null_min(rhs: number): Series<Float64>;
  null_min<R extends Numeric>(rhs: Scalar<R>): Series<CommonType<T, R>>;
  null_min<R extends Numeric>(rhs: Series<R>): Series<CommonType<T, R>>;
  null_min<R extends Numeric>(rhs: bigint|number|Scalar<R>|Series<R>) {
    switch (typeof rhs) {
      case 'bigint': return new Series(this._data.null_min(rhs));
      case 'number': return new Series(this._data.null_min(rhs));
      default: break;
    }
    return rhs instanceof Scalar ? new Series(this._data.null_min(rhs))
                                 : new Series(this._data.null_min(rhs._data));
  }
}<|MERGE_RESOLUTION|>--- conflicted
+++ resolved
@@ -22,7 +22,6 @@
 import {DataFrame} from './data_frame';
 import {Scalar} from './scalar';
 import {Table} from './table';
-<<<<<<< HEAD
 import {
   Bool8,
   CommonType,
@@ -30,12 +29,10 @@
   DataType,
   Float64,
   Int64,
+  Integral,
   NullOrder,
   Numeric
 } from './types';
-=======
-import {Bool8, CUDFToArrowType, DataType, Integral, NullOrder} from './types';
->>>>>>> 054a6ffd
 
 export interface Series {
   getChild(index: number): Series;
