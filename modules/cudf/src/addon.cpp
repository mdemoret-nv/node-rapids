--- conflicted
+++ resolved
@@ -14,19 +14,12 @@
 
 #include "node_cudf/addon.hpp"
 #include "node_cudf/column.hpp"
-<<<<<<< HEAD
-#include "node_cudf/macros.hpp"
-
-#include <napi.h>
-
-=======
 #include "node_cudf/scalar.hpp"
 #include "node_cudf/types.hpp"
 
 #include <nv_node/macros.hpp>
 
 #include <napi.h>
->>>>>>> df98d6f7
 
 namespace nv {
 
@@ -40,18 +33,10 @@
 Napi::Object initModule(Napi::Env env, Napi::Object exports) {
   EXPORT_FUNC(env, exports, "init", nv::cudfInit);
 
-<<<<<<< HEAD
-  auto types = Napi::Object::New(env);
-  EXPORT_PROP(exports, "types", types);
-
-  nv::Column::Init(env, exports);
-  nv::types::initModule(env, types);
-=======
   nv::Column::Init(env, exports);
   nv::Scalar::Init(env, exports);
   nv::DataType::Init(env, exports);
 
->>>>>>> df98d6f7
   return exports;
 }
 
