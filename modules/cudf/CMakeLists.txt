--- conflicted
+++ resolved
@@ -39,15 +39,12 @@
                 OUTPUT_VARIABLE NVIDIA_RMM_MODULE_PATH
                 OUTPUT_STRIP_TRAILING_WHITESPACE)
 
-<<<<<<< HEAD
-=======
 execute_process(COMMAND node -p
                 "require('path').dirname(require.resolve('@nvidia/cuda'))"
                 WORKING_DIRECTORY ${CMAKE_CURRENT_SOURCE_DIR}
                 OUTPUT_VARIABLE NVIDIA_CUDA_MODULE_PATH
                 OUTPUT_STRIP_TRAILING_WHITESPACE)
 
->>>>>>> df98d6f7
 set(CMAKE_MODULE_PATH ${CMAKE_MODULE_PATH} "${NVIDIA_CMAKE_MODULES_PATH}")
 
 include(ConfigureCXX)
@@ -56,10 +53,6 @@
 include(ConfigureCUDA)
 include(ConfigureCUDF)
 include(ConfgureSIMT)
-<<<<<<< HEAD
-
-=======
->>>>>>> df98d6f7
 
 ###################################################################################################
 # - include paths ---------------------------------------------------------------------------------
@@ -71,10 +64,7 @@
     "${spdlog_SOURCE_DIR}/include"
     "${CMAKE_CURRENT_SOURCE_DIR}/src"
     "${libcudacxx_SOURCE_DIR}/include"
-<<<<<<< HEAD
-=======
     "${NVIDIA_CUDA_MODULE_PATH}/src"
->>>>>>> df98d6f7
     "${NVIDIA_RMM_MODULE_PATH}/src"
     "${cudf_SOURCE_DIR}/cpp/include"
 )
@@ -87,13 +77,6 @@
 if(cudf_ADDED)
     list(
         APPEND NODE_CUDF_SRC_FILES
-<<<<<<< HEAD
-        "${cudf_SOURCE_DIR}/cpp/src/table/table.cpp"
-        "${cudf_SOURCE_DIR}/cpp/src/table/table_view.cpp"
-        "${cudf_SOURCE_DIR}/cpp/src/column/column_view.cpp"
-        "${cudf_SOURCE_DIR}/cpp/src/column/column.cu"
-        "${cudf_SOURCE_DIR}/cpp/src/bitmask/null_mask.cu"
-=======
         "${cudf_SOURCE_DIR}/cpp/src/bitmask/null_mask.cu"
         "${cudf_SOURCE_DIR}/cpp/src/copying/get_element.cu"
         "${cudf_SOURCE_DIR}/cpp/src/column/column.cu"
@@ -104,7 +87,6 @@
         "${cudf_SOURCE_DIR}/cpp/src/scalar/scalar_factories.cpp"
         "${cudf_SOURCE_DIR}/cpp/src/table/table.cpp"
         "${cudf_SOURCE_DIR}/cpp/src/table/table_view.cpp"
->>>>>>> df98d6f7
     )
 endif()
 
@@ -112,9 +94,5 @@
 set_target_properties(${PROJECT_NAME} PROPERTIES PREFIX "" SUFFIX ".node")
 target_link_libraries(${PROJECT_NAME}
                       ${CMAKE_JS_LIB}
-<<<<<<< HEAD
-                      cuda cudart rmm)
-=======
                       cuda cudart_static rmm
-                      "${NVIDIA_RMM_MODULE_PATH}/build/${CMAKE_BUILD_TYPE}/node_rmm.node")
->>>>>>> df98d6f7
+                      "${NVIDIA_RMM_MODULE_PATH}/build/${CMAKE_BUILD_TYPE}/node_rmm.node")