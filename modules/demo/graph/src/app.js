// Copyright (c) 2020-2021, NVIDIA CORPORATION.
//
// Licensed under the Apache License, Version 2.0 (the "License");
// you may not use this file except in compliance with the License.
// You may obtain a copy of the License at
//
//     http://www.apache.org/licenses/LICENSE-2.0
//
// Unless required by applicable law or agreed to in writing, software
// distributed under the License is distributed on an "AS IS" BASIS,
// WITHOUT WARRANTIES OR CONDITIONS OF ANY KIND, either express or implied.
// See the License for the specific language governing permissions and
// limitations under the License.

import { log as deckLog } from '@deck.gl/core';
import { log as lumaLog } from '@luma.gl/gltools';

deckLog.level = 0;
lumaLog.level = 0;
deckLog.enable(false);
lumaLog.enable(false);

import { OrthographicView } from '@deck.gl/core';
import { TextLayer } from '@deck.gl/layers';
import DeckGL from '@deck.gl/react';
import { createDeckGLReactRef } from '@rapidsai/deck.gl';
import { as as asAsyncIterable } from 'ix/asynciterable/as';
import { takeWhile } from 'ix/asynciterable/operators/takewhile';
import React from 'react';

import { GraphLayer } from '@rapidsai/deck.gl';

import loadGraphData from './loader';

const composeFns = (fns) => function (...args) { fns.forEach((fn) => fn && fn.apply(this, args)); }

export class App extends React.Component {
  constructor(props, context) {
    if (props.serverRendered) { Object.assign(props, createDeckGLReactRef()); }
    super(props, context);
    this._isMounted = false;
    this._deck = React.createRef();
    this.state = { graph: {}, autoCenter: true };
  }
  componentWillUnmount() { this._isMounted = false; }
  componentDidMount() {
    this._isMounted = true;
    asAsyncIterable(loadGraphData(this.props))
      .pipe(takeWhile(() => this._isMounted))
      .forEach((state) => this.setState(state));
  }
  render() {
    const { onAfterRender, ...props } = this.props;
    const { params = {}, selectedParameter } = this.state;
    if (this.state.autoCenter && this.state.bbox) {
      const viewState = centerOnBbox(this.state.bbox);
      viewState && (props.initialViewState = viewState);
    }
    return (
      <DeckGL {...props}
        ref={this._deck}
        onViewStateChange={() => this.setState({
          autoCenter: params.autoCenter ? (params.autoCenter.val = false) : false
        })}
        _framebuffer={props.getRenderTarget ? props.getRenderTarget() : null}
        onAfterRender={composeFns([onAfterRender, this.state.onAfterRender])}>
        <GraphLayer
          edgeStrokeWidth={2}
          edgeOpacity={.5}
          nodesStroked={true}
          nodeFillOpacity={.5}
          nodeStrokeOpacity={.9}
          {...this.state.graph}
        />
        {selectedParameter !== undefined ?
          <TextLayer
            sizeScale={1}
            opacity={0.9}
            maxWidth={2000}
            pickable={false}
            backgroundColor={[46, 46, 46]}
            getTextAnchor='start'
            getAlignmentBaseline='top'
            getSize={(d) => d.size}
            getColor={(d) => d.color}
            getPixelOffset={(d) => [0, 0]}
            getPosition={(d) => this._deck.current.viewports[0].unproject(d.position)}
            data={Object.keys(params).map((key, i) => ({
              size: 15,
              text: i === selectedParameter
                ? `(${i}) ${params[key].name}: ${params[key].val}`
                : ` ${i}  ${params[key].name}: ${params[key].val}`,
              color: [255, 255, 255],
              position: [0, i * 15],
            }))}
          /> : null}
      </DeckGL>
    );
  }
}

export default App;

App.defaultProps = {
  controller: { keyboard: false },
  onHover: onDragEnd,
  onDrag: onDragStart,
  onDragEnd: onDragEnd,
  onDragStart: onDragStart,
  initialViewState: {
    zoom: 1,
    target: [0, 0, 0],
    minZoom: Number.NEGATIVE_INFINITY,
    maxZoom: Number.POSITIVE_INFINITY,
  },
  views: [
    new OrthographicView({
      clear: {
        color: [...[46, 46, 46].map((x) => x / 255), 1]
      }
    })
  ]
};

function onDragStart({ index }, { target }) {
  if (target) {
    [window, target].forEach((element) => (element.style || {}).cursor = 'grabbing');
  }
}

function onDragEnd({ index }, { target }) {
  if (target) {
    [window, target].forEach((element) =>
      (element.style || {}).cursor = ~index ? 'pointer' : 'default');
  }
}

function centerOnBbox([minX, maxX, minY, maxY]) {
<<<<<<< HEAD
    const width = maxX - minX, height = maxY - minY;
    if ((width === width) && (height === height)) {
        const { outerWidth, outerHeight } = window;
        const world = outerWidth > outerHeight ? width : height;
        const screen = outerWidth > outerHeight ? outerWidth : outerHeight;
        const zoom = world > screen ? -(world / screen) : (screen / world);
        return {
            minZoom: Number.NEGATIVE_INFINITY,
            maxZoom: Number.POSITIVE_INFINITY,
            zoom: Math.log2(Math.abs(zoom)) * Math.sign(zoom),
            target: [minX + (width * .5), minY + (height * .5), 0],
        };
    }
}

import { log as deckLog } from '@deck.gl/core';
deckLog.level = 0;
=======
  const width = maxX - minX, height = maxY - minY;
  if ((width === width) && (height === height)) {
    const { outerWidth, outerHeight, devicePixelRatio } = window;
    const world = (outerWidth > outerHeight ? width : height);
    const screen = (outerWidth > outerHeight ? outerWidth : outerHeight) / devicePixelRatio;
    const zoom = world > screen ? -(world / screen) : (screen / world);
    return {
      minZoom: Number.NEGATIVE_INFINITY,
      maxZoom: Number.POSITIVE_INFINITY,
      zoom: Math.log2(Math.abs(zoom)) * Math.sign(zoom),
      target: [minX + (width * .5), minY + (height * .5), 0],
    };
  }
}
>>>>>>> 646e8625
<|MERGE_RESOLUTION|>--- conflicted
+++ resolved
@@ -35,113 +35,112 @@
 const composeFns = (fns) => function (...args) { fns.forEach((fn) => fn && fn.apply(this, args)); }
 
 export class App extends React.Component {
-  constructor(props, context) {
-    if (props.serverRendered) { Object.assign(props, createDeckGLReactRef()); }
-    super(props, context);
-    this._isMounted = false;
-    this._deck = React.createRef();
-    this.state = { graph: {}, autoCenter: true };
-  }
-  componentWillUnmount() { this._isMounted = false; }
-  componentDidMount() {
-    this._isMounted = true;
-    asAsyncIterable(loadGraphData(this.props))
-      .pipe(takeWhile(() => this._isMounted))
-      .forEach((state) => this.setState(state));
-  }
-  render() {
-    const { onAfterRender, ...props } = this.props;
-    const { params = {}, selectedParameter } = this.state;
-    if (this.state.autoCenter && this.state.bbox) {
-      const viewState = centerOnBbox(this.state.bbox);
-      viewState && (props.initialViewState = viewState);
+    constructor(props, context) {
+        if (props.serverRendered) { Object.assign(props, createDeckGLReactRef()); }
+        super(props, context);
+        this._isMounted = false;
+        this._deck = React.createRef();
+        this.state = { graph: {}, autoCenter: true };
     }
-    return (
-      <DeckGL {...props}
-        ref={this._deck}
-        onViewStateChange={() => this.setState({
-          autoCenter: params.autoCenter ? (params.autoCenter.val = false) : false
-        })}
-        _framebuffer={props.getRenderTarget ? props.getRenderTarget() : null}
-        onAfterRender={composeFns([onAfterRender, this.state.onAfterRender])}>
-        <GraphLayer
-          edgeStrokeWidth={2}
-          edgeOpacity={.5}
-          nodesStroked={true}
-          nodeFillOpacity={.5}
-          nodeStrokeOpacity={.9}
-          {...this.state.graph}
-        />
-        {selectedParameter !== undefined ?
-          <TextLayer
-            sizeScale={1}
-            opacity={0.9}
-            maxWidth={2000}
-            pickable={false}
-            backgroundColor={[46, 46, 46]}
-            getTextAnchor='start'
-            getAlignmentBaseline='top'
-            getSize={(d) => d.size}
-            getColor={(d) => d.color}
-            getPixelOffset={(d) => [0, 0]}
-            getPosition={(d) => this._deck.current.viewports[0].unproject(d.position)}
-            data={Object.keys(params).map((key, i) => ({
-              size: 15,
-              text: i === selectedParameter
-                ? `(${i}) ${params[key].name}: ${params[key].val}`
-                : ` ${i}  ${params[key].name}: ${params[key].val}`,
-              color: [255, 255, 255],
-              position: [0, i * 15],
-            }))}
-          /> : null}
-      </DeckGL>
-    );
-  }
+    componentWillUnmount() { this._isMounted = false; }
+    componentDidMount() {
+        this._isMounted = true;
+        asAsyncIterable(loadGraphData(this.props))
+            .pipe(takeWhile(() => this._isMounted))
+            .forEach((state) => this.setState(state));
+    }
+    render() {
+        const { onAfterRender, ...props } = this.props;
+        const { params = {}, selectedParameter } = this.state;
+        if (this.state.autoCenter && this.state.bbox) {
+            const viewState = centerOnBbox(this.state.bbox);
+            viewState && (props.initialViewState = viewState);
+        }
+        return (
+            <DeckGL {...props}
+                ref={this._deck}
+                onViewStateChange={() => this.setState({
+                    autoCenter: params.autoCenter ? (params.autoCenter.val = false) : false
+                })}
+                _framebuffer={props.getRenderTarget ? props.getRenderTarget() : null}
+                onAfterRender={composeFns([onAfterRender, this.state.onAfterRender])}>
+                <GraphLayer
+                    edgeStrokeWidth={2}
+                    edgeOpacity={.5}
+                    nodesStroked={true}
+                    nodeFillOpacity={.5}
+                    nodeStrokeOpacity={.9}
+                    {...this.state.graph}
+                />
+                {selectedParameter !== undefined ?
+                    <TextLayer
+                        sizeScale={1}
+                        opacity={0.9}
+                        maxWidth={2000}
+                        pickable={false}
+                        backgroundColor={[46, 46, 46]}
+                        getTextAnchor='start'
+                        getAlignmentBaseline='top'
+                        getSize={(d) => d.size}
+                        getColor={(d) => d.color}
+                        getPixelOffset={(d) => [0, 0]}
+                        getPosition={(d) => this._deck.current.viewports[0].unproject(d.position)}
+                        data={Object.keys(params).map((key, i) => ({
+                            size: 15,
+                            text: i === selectedParameter
+                                ? `(${i}) ${params[key].name}: ${params[key].val}`
+                                : ` ${i}  ${params[key].name}: ${params[key].val}`,
+                            color: [255, 255, 255],
+                            position: [0, i * 15],
+                        }))}
+                    /> : null}
+            </DeckGL>
+        );
+    }
 }
 
 export default App;
 
 App.defaultProps = {
-  controller: { keyboard: false },
-  onHover: onDragEnd,
-  onDrag: onDragStart,
-  onDragEnd: onDragEnd,
-  onDragStart: onDragStart,
-  initialViewState: {
-    zoom: 1,
-    target: [0, 0, 0],
-    minZoom: Number.NEGATIVE_INFINITY,
-    maxZoom: Number.POSITIVE_INFINITY,
-  },
-  views: [
-    new OrthographicView({
-      clear: {
-        color: [...[46, 46, 46].map((x) => x / 255), 1]
-      }
-    })
-  ]
+    controller: { keyboard: false },
+    onHover: onDragEnd,
+    onDrag: onDragStart,
+    onDragEnd: onDragEnd,
+    onDragStart: onDragStart,
+    initialViewState: {
+        zoom: 1,
+        target: [0, 0, 0],
+        minZoom: Number.NEGATIVE_INFINITY,
+        maxZoom: Number.POSITIVE_INFINITY,
+    },
+    views: [
+        new OrthographicView({
+            clear: {
+                color: [...[46, 46, 46].map((x) => x / 255), 1]
+            }
+        })
+    ]
 };
 
 function onDragStart({ index }, { target }) {
-  if (target) {
-    [window, target].forEach((element) => (element.style || {}).cursor = 'grabbing');
-  }
+    if (target) {
+        [window, target].forEach((element) => (element.style || {}).cursor = 'grabbing');
+    }
 }
 
 function onDragEnd({ index }, { target }) {
-  if (target) {
-    [window, target].forEach((element) =>
-      (element.style || {}).cursor = ~index ? 'pointer' : 'default');
-  }
+    if (target) {
+        [window, target].forEach((element) =>
+            (element.style || {}).cursor = ~index ? 'pointer' : 'default');
+    }
 }
 
 function centerOnBbox([minX, maxX, minY, maxY]) {
-<<<<<<< HEAD
     const width = maxX - minX, height = maxY - minY;
     if ((width === width) && (height === height)) {
-        const { outerWidth, outerHeight } = window;
-        const world = outerWidth > outerHeight ? width : height;
-        const screen = outerWidth > outerHeight ? outerWidth : outerHeight;
+        const { outerWidth, outerHeight, devicePixelRatio } = window;
+        const world = (outerWidth > outerHeight ? width : height);
+        const screen = (outerWidth > outerHeight ? outerWidth : outerHeight) / devicePixelRatio;
         const zoom = world > screen ? -(world / screen) : (screen / world);
         return {
             minZoom: Number.NEGATIVE_INFINITY,
@@ -150,23 +149,4 @@
             target: [minX + (width * .5), minY + (height * .5), 0],
         };
     }
-}
-
-import { log as deckLog } from '@deck.gl/core';
-deckLog.level = 0;
-=======
-  const width = maxX - minX, height = maxY - minY;
-  if ((width === width) && (height === height)) {
-    const { outerWidth, outerHeight, devicePixelRatio } = window;
-    const world = (outerWidth > outerHeight ? width : height);
-    const screen = (outerWidth > outerHeight ? outerWidth : outerHeight) / devicePixelRatio;
-    const zoom = world > screen ? -(world / screen) : (screen / world);
-    return {
-      minZoom: Number.NEGATIVE_INFINITY,
-      maxZoom: Number.POSITIVE_INFINITY,
-      zoom: Math.log2(Math.abs(zoom)) * Math.sign(zoom),
-      target: [minX + (width * .5), minY + (height * .5), 0],
-    };
-  }
-}
->>>>>>> 646e8625
+}