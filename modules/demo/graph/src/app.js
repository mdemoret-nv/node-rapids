// Copyright (c) 2020-2021, NVIDIA CORPORATION.
//
// Licensed under the Apache License, Version 2.0 (the "License");
// you may not use this file except in compliance with the License.
// You may obtain a copy of the License at
//
//     http://www.apache.org/licenses/LICENSE-2.0
//
// Unless required by applicable law or agreed to in writing, software
// distributed under the License is distributed on an "AS IS" BASIS,
// WITHOUT WARRANTIES OR CONDITIONS OF ANY KIND, either express or implied.
// See the License for the specific language governing permissions and
// limitations under the License.

import { log as deckLog } from '@deck.gl/core';
import { log as lumaLog } from '@luma.gl/gltools';

deckLog.level = 0;
lumaLog.level = 0;
deckLog.enable(false);
lumaLog.enable(false);

import { OrthographicView } from '@deck.gl/core';
import { TextLayer } from '@deck.gl/layers';
import DeckGL from '@deck.gl/react';
import { createDeckGLReactRef } from '@rapidsai/deck.gl';
import { as as asAsyncIterable } from 'ix/asynciterable/as';
import { takeWhile } from 'ix/asynciterable/operators/takewhile';
import React from 'react';

import { GraphLayer } from '@rapidsai/deck.gl';

import loadGraphData from './loader';

const composeFns = (fns) => function (...args) { fns.forEach((fn) => fn && fn.apply(this, args)); }

export class App extends React.Component {
  constructor(props, context) {
    super(props, context);
    this._isMounted = false;
    this._deck = React.createRef();
    this.state = { graph: {}, autoCenter: true, labels: [] };
  }
  componentWillUnmount() { this._isMounted = false; }
  componentDidMount() {
    this._isMounted = true;
    asAsyncIterable(loadGraphData(this.props))
      .pipe(takeWhile(() => this._isMounted))
      .forEach((state) => this.setState(state))
<<<<<<< HEAD
      .catch(console.error.bind(console));
=======
      .catch((e) => console.error(e));
>>>>>>> d50d05be
  }
  render() {
    const { onAfterRender, ...props } = this.props;
    const { params = {}, selectedParameter, labels } = this.state;

    if (this.state.autoCenter && this.state.bbox) {
      const viewState = centerOnBbox(this.state.bbox);
      viewState && (props.initialViewState = viewState);
    }

    const [viewport] = (this._deck?.current?.viewports || []);
    let [
      minX = Number.NEGATIVE_INFINITY, minY = Number.NEGATIVE_INFINITY,
      maxX = Number.POSITIVE_INFINITY, maxY = Number.POSITIVE_INFINITY,
    ] = (viewport?.getBounds() || []);

    if (labels[1] && isFinite(minX + maxY)) {
      labels[1].position = [minX, maxY];
    }

    return (
      <DeckGL {...props}
        ref={this._deck}
        onViewStateChange={() => this.setState({
          autoCenter: params.autoCenter ? (params.autoCenter.val = false) : false
        })}
        _framebuffer={props.getRenderTarget ? props.getRenderTarget() : null}
        onAfterRender={composeFns([onAfterRender, this.state.onAfterRender])}>
        <GraphLayer
          edgeStrokeWidth={2}
          edgeOpacity={.5}
          nodesStroked={true}
          nodeFillOpacity={.5}
          nodeStrokeOpacity={.9}
          nodeStrokeRatio={.5}
          getNodeLabels={getNodeLabels}
          getEdgeLabels={getEdgeLabels}
          labels={this.state.labels}
          labelBackgroundColor={[0, 0, 0]}
          {...this.state.graph}
        />
        {viewport && selectedParameter !== undefined ?
          <TextLayer
            sizeScale={1}
            opacity={0.9}
            maxWidth={2000}
            pickable={false}
            backgroundColor={[0, 0, 0]}
            getTextAnchor='start'
            getAlignmentBaseline='top'
            getSize={(d) => d.size}
            getColor={(d) => d.color}
            getPixelOffset={(d) => [0, d.index * 15]}
            getPosition={(d) => d.position}
            data={Object.keys(params).map((key, i) => ({
              size: 15,
              index: i,
              text: i === selectedParameter
                ? `(${i}) ${params[key].name}: ${params[key].val}`
                : ` ${i}  ${params[key].name}: ${params[key].val}`,
              color: [255, 255, 255],
              position: [minX, minY],
            }))}
          /> : null}
      </DeckGL>
    );
  }
}

export default App;

App.defaultProps = {
  controller: { keyboard: false },
  onHover: onDragEnd,
  onDrag: onDragStart,
  onDragEnd: onDragEnd,
  onDragStart: onDragStart,
  initialViewState: {
    zoom: 1,
    target: [0, 0, 0],
    minZoom: Number.NEGATIVE_INFINITY,
    maxZoom: Number.POSITIVE_INFINITY,
  },
  views: [
    new OrthographicView({
      clear: {
        color: [...[0, 0, 0].map((x) => x / 255), 1]
      }
    })
  ]
};

function onDragStart({ index }, { target }) {
  if (target) {
    [window, target].forEach((element) => (element.style || {}).cursor = 'grabbing');
  }
}

function onDragEnd({ index }, { target }) {
  if (target) {
    [window, target].forEach((element) =>
      (element.style || {}).cursor = ~index ? 'pointer' : 'default');
  }
}

function centerOnBbox([minX, maxX, minY, maxY]) {
  const width = maxX - minX, height = maxY - minY;
  if ((width === width) && (height === height)) {
<<<<<<< HEAD
    const { outerWidth, outerHeight, devicePixelRatio } = window;
    const world = (width > height ? width : height);
    const screen = (width > height ? outerWidth : outerHeight) / devicePixelRatio;
=======
    const { outerWidth, outerHeight } = window;
    const world = (width > height ? width : height);
    const screen = (width > height ? outerWidth : outerHeight);
>>>>>>> d50d05be
    const zoom = world > screen ? -(world / screen) : (screen / world);
    return {
      minZoom: Number.NEGATIVE_INFINITY,
      maxZoom: Number.POSITIVE_INFINITY,
      zoom: Math.log2(Math.abs(zoom)) * Math.sign(zoom),
      target: [minX + (width * .5), minY + (height * .5), 0],
    };
  }
}

function getNodeLabels({ x, y, coordinate, nodeId, props, layer }) {
  const size = 14;
  const color = [255, 255, 255];
  props.labels.length = 1;
  props.labels[0] = {
    size, color, offset: [14, 0],
    position: coordinate || layer.context.viewport.unproject([x, y]),
    text: props.data.nodes.attributes.nodeName
      ? props.data.nodes.attributes.nodeName.getValue(nodeId)
      : `${nodeId}`,
  };
  if (props.data.nodes.attributes.nodeData) {
    props.labels.length = 2;
    const [minX, , , maxY] = layer.context.viewport.getBounds();
    props.labels[1] = {
      size, color,
      position: [0, 0],
      offset: [0, -size],
      position: [minX, maxY],
      text: props.data.nodes.attributes.nodeData.getValue(nodeId),
    };
  }
  return props.labels;
}

function getEdgeLabels({ x, y, coordinate, edgeId, props, layer }) {
  const size = 14;
  const color = [255, 255, 255];
  props.labels.length = 1;
  props.labels[0] = {
    size, color, offset: [14, 0],
    position: coordinate || layer.context.viewport.unproject([x, y]),
    text: props.data.edges.attributes.edgeName
      ? props.data.edges.attributes.edgeName.getValue(edgeId)
      : `${sourceNodeId} - ${targetNodeId}`,
  };
  if (props.data.edges.attributes.edgeData) {
    props.labels.length = 2;
    const [minX, , , maxY] = layer.context.viewport.getBounds();
    const text = props.data.edges.attributes.edgeData.getValue(edgeId).trimEnd();
    props.labels[1] = {
<<<<<<< HEAD
      size: size * 1.5,
      color,
      offset: [20, -20 - ((size + 3) * 1.5 * ((text.match(/\n/ig) || []).length + 1))],
=======
      size, color,
      offset: [0, -size],
>>>>>>> d50d05be
      position: [minX, maxY],
      text: text,
    };
  }
  return props.labels;
}<|MERGE_RESOLUTION|>--- conflicted
+++ resolved
@@ -47,11 +47,7 @@
     asAsyncIterable(loadGraphData(this.props))
       .pipe(takeWhile(() => this._isMounted))
       .forEach((state) => this.setState(state))
-<<<<<<< HEAD
-      .catch(console.error.bind(console));
-=======
       .catch((e) => console.error(e));
->>>>>>> d50d05be
   }
   render() {
     const { onAfterRender, ...props } = this.props;
@@ -160,15 +156,9 @@
 function centerOnBbox([minX, maxX, minY, maxY]) {
   const width = maxX - minX, height = maxY - minY;
   if ((width === width) && (height === height)) {
-<<<<<<< HEAD
-    const { outerWidth, outerHeight, devicePixelRatio } = window;
-    const world = (width > height ? width : height);
-    const screen = (width > height ? outerWidth : outerHeight) / devicePixelRatio;
-=======
     const { outerWidth, outerHeight } = window;
     const world = (width > height ? width : height);
     const screen = (width > height ? outerWidth : outerHeight);
->>>>>>> d50d05be
     const zoom = world > screen ? -(world / screen) : (screen / world);
     return {
       minZoom: Number.NEGATIVE_INFINITY,
@@ -220,14 +210,9 @@
     const [minX, , , maxY] = layer.context.viewport.getBounds();
     const text = props.data.edges.attributes.edgeData.getValue(edgeId).trimEnd();
     props.labels[1] = {
-<<<<<<< HEAD
       size: size * 1.5,
       color,
       offset: [20, -20 - ((size + 3) * 1.5 * ((text.match(/\n/ig) || []).length + 1))],
-=======
-      size, color,
-      offset: [0, -size],
->>>>>>> d50d05be
       position: [minX, maxY],
       text: text,
     };
