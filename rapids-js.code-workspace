--- conflicted
+++ resolved
@@ -37,16 +37,8 @@
             "path": "modules/webgl"
         },
         {
-<<<<<<< HEAD
+            "name": "example-native-module",
             "path": "modules/example-native-module"
-=======
-            "name": "vis.gl",
-            "path": "../../vis.gl"
-        },
-        {
-            "name": "Samples",
-            "path": "../../../Downloads/Video_Codec_SDK_10.0.26/Samples"
->>>>>>> 37a606c9
         }
     ],
   "settings": {
