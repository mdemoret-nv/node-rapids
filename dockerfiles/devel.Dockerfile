ARG CUDA_BASE_IMAGE
ARG NODE_VERSION=14.10.1

FROM node:$NODE_VERSION-stretch-slim as node

FROM ${CUDA_BASE_IMAGE}

ENV DEBIAN_FRONTEND=noninteractive

# Install dev dependencies and tools
RUN GCC_VERSION=$(bash -c '\
CUDA_VERSION=$(nvcc --version | head -n4 | tail -n1 | cut -d" " -f5 | cut -d"," -f1); \
CUDA_VERSION_MAJOR=$(echo $CUDA_VERSION | tr -d '.' | cut -c 1-2); \
CUDA_VERSION_MINOR=$(echo $CUDA_VERSION | tr -d '.' | cut -c 3); \
  if [[ "$CUDA_VERSION_MAJOR" == 9 ]]; then echo "7"; \
elif [[ "$CUDA_VERSION_MAJOR" == 10 ]]; then echo "8"; \
elif [[ "$CUDA_VERSION_MAJOR" == 11 ]]; then echo "9"; \
else echo "10"; \
fi') \
 && apt update -y \
 && apt install -y software-properties-common \
 && add-apt-repository -y ppa:git-core/ppa \
 && add-apt-repository -y ppa:ubuntu-toolchain-r/test \
 && apt install -y \
    gcc-${GCC_VERSION} g++-${GCC_VERSION} \
    git nano sudo wget ninja-build bash-completion \
    # ccache dependencies
    unzip automake autoconf libb2-dev libzstd-dev \
    # CMake dependencies
    curl libssl-dev libcurl4-openssl-dev zlib1g-dev \
    # X11 dependencies
    libxrandr-dev libxinerama-dev libxcursor-dev \
    # node-canvas dependencies
    libcairo2-dev libpango1.0-dev libjpeg-dev libgif-dev librsvg2-dev \
    # GLEW dependencies
    build-essential libxmu-dev libxi-dev libgl1-mesa-dev libegl1-mesa-dev libglu1-mesa-dev \
    # cuDF dependencies
    libboost-filesystem-dev \
    # cuSpatial dependencies
    libgdal-dev \
 && apt autoremove -y \
 && rm -rf /var/lib/apt/lists/* /tmp/* /var/tmp/* \
 # Remove any existing gcc and g++ alternatives
 && update-alternatives --remove-all cc  >/dev/null 2>&1 || true \
 && update-alternatives --remove-all c++ >/dev/null 2>&1 || true \
 && update-alternatives --remove-all gcc >/dev/null 2>&1 || true \
 && update-alternatives --remove-all g++ >/dev/null 2>&1 || true \
 && update-alternatives --remove-all gcov >/dev/null 2>&1 || true \
 && update-alternatives \
    --install /usr/bin/gcc gcc /usr/bin/gcc-${GCC_VERSION} 100 \
    --slave /usr/bin/cc cc /usr/bin/gcc-${GCC_VERSION} \
    --slave /usr/bin/g++ g++ /usr/bin/g++-${GCC_VERSION} \
    --slave /usr/bin/c++ c++ /usr/bin/g++-${GCC_VERSION} \
    --slave /usr/bin/gcov gcov /usr/bin/gcov-${GCC_VERSION} \
 # Set gcc-${GCC_VERSION} as the default gcc
 && update-alternatives --set gcc /usr/bin/gcc-${GCC_VERSION}

ARG PARALLEL_LEVEL=4
ARG CMAKE_VERSION=3.18.5

# Install CMake
RUN cd /tmp \
 && curl -fsSLO --compressed "https://github.com/Kitware/CMake/releases/download/v$CMAKE_VERSION/cmake-$CMAKE_VERSION.tar.gz" -o /tmp/cmake-$CMAKE_VERSION.tar.gz \
 && tar -xvzf /tmp/cmake-$CMAKE_VERSION.tar.gz && cd /tmp/cmake-$CMAKE_VERSION \
 && /tmp/cmake-$CMAKE_VERSION/bootstrap \
    --system-curl \
    --parallel=$PARALLEL_LEVEL \
 && make install -j$PARALLEL_LEVEL \
 && cd /tmp && rm -rf /tmp/cmake-$CMAKE_VERSION*

ARG CCACHE_VERSION=4.1

 # Install ccache
RUN cd /tmp \
 && curl -fsSLO --compressed https://github.com/ccache/ccache/releases/download/v$CCACHE_VERSION/ccache-$CCACHE_VERSION.tar.gz -o /tmp/ccache-$CCACHE_VERSION.tar.gz \
 && tar -xvzf /tmp/ccache-$CCACHE_VERSION.tar.gz && cd /tmp/ccache-$CCACHE_VERSION \
 && mkdir -p /tmp/ccache-$CCACHE_VERSION/build \
 && cd /tmp/ccache-$CCACHE_VERSION/build \
 && cmake \
    -DCMAKE_BUILD_TYPE=Release \
    -DZSTD_FROM_INTERNET=ON \
    -DENABLE_TESTING=OFF \
    /tmp/ccache-$CCACHE_VERSION \
 && make install -j$PARALLEL_LEVEL \
 && cd /tmp && rm -rf /tmp/ccache-$CCACHE_VERSION*

ARG NODE_VERSION
ENV NODE_VERSION=$NODE_VERSION

ARG YARN_VERSION=1.22.5
ENV YARN_VERSION=$YARN_VERSION

# Install node
COPY --from=node /usr/local/bin/node /usr/local/bin/node
COPY --from=node /usr/local/include/node /usr/local/include/node
COPY --from=node /usr/local/lib/node_modules /usr/local/lib/node_modules
# Install yarn
COPY --from=node /opt/yarn-v$YARN_VERSION/bin/yarn /usr/local/bin/yarn
COPY --from=node /opt/yarn-v$YARN_VERSION/bin/yarn.js /usr/local/bin/yarn.js
COPY --from=node /opt/yarn-v$YARN_VERSION/bin/yarn.cmd /usr/local/bin/yarn.cmd
COPY --from=node /opt/yarn-v$YARN_VERSION/bin/yarnpkg /usr/local/bin/yarnpkg
COPY --from=node /opt/yarn-v$YARN_VERSION/bin/yarnpkg.cmd /usr/local/bin/yarnpkg.cmd
COPY --from=node /opt/yarn-v$YARN_VERSION/lib/cli.js /usr/local/lib/cli.js
COPY --from=node /opt/yarn-v$YARN_VERSION/lib/v8-compile-cache.js /usr/local/lib/v8-compile-cache.js
# Copy entrypoint
COPY --from=node /usr/local/bin/docker-entrypoint.sh /usr/local/bin/docker-entrypoint.sh

ARG UID=1000
ARG ADDITIONAL_GROUPS=

<<<<<<< HEAD
RUN groupadd --gid $GID node \
 && useradd --uid $UID --gid node ${ADDITIONAL_GROUPS} --shell /bin/bash --create-home node \
=======
RUN useradd --uid $UID --user-group ${ADDITIONAL_GROUPS} --shell /bin/bash --create-home node \
>>>>>>> 47f7c339
 && echo node:node | chpasswd \
 && ln -s /usr/local/bin/node /usr/local/bin/nodejs \
 && ln -s /usr/local/lib/node_modules/npm/bin/npm-cli.js /usr/local/bin/npm \
 && ln -s /usr/local/lib/node_modules/npm/bin/npx-cli.js /usr/local/bin/npx \
 # smoke tests
 && node --version && npm --version && yarn --version \
 && sed -ri "s/32m/33m/g" /home/node/.bashrc \
 && sed -ri "s/34m/36m/g" /home/node/.bashrc \
 && mkdir -p /etc/bash_completion.d \
 # add npm completions
 && npm completion > /etc/bash_completion.d/npm \
 # add yarn completions
 && curl -fsSL --compressed \
    https://raw.githubusercontent.com/dsifford/yarn-completion/5bf2968493a7a76649606595cfca880a77e6ac0e/yarn-completion.bash \
  | tee /etc/bash_completion.d/yarn >/dev/null

# avoid "OSError: library nvvm not found" error
ENV CUDA_HOME="/usr/local/cuda"

SHELL ["/bin/bash", "-l"]

ENTRYPOINT ["docker-entrypoint.sh"]

USER node

CMD ["/bin/bash", "-l"]<|MERGE_RESOLUTION|>--- conflicted
+++ resolved
@@ -108,12 +108,7 @@
 ARG UID=1000
 ARG ADDITIONAL_GROUPS=
 
-<<<<<<< HEAD
-RUN groupadd --gid $GID node \
- && useradd --uid $UID --gid node ${ADDITIONAL_GROUPS} --shell /bin/bash --create-home node \
-=======
 RUN useradd --uid $UID --user-group ${ADDITIONAL_GROUPS} --shell /bin/bash --create-home node \
->>>>>>> 47f7c339
  && echo node:node | chpasswd \
  && ln -s /usr/local/bin/node /usr/local/bin/nodejs \
  && ln -s /usr/local/lib/node_modules/npm/bin/npm-cli.js /usr/local/bin/npm \
